--- conflicted
+++ resolved
@@ -1,6 +1,5 @@
 <template>
   <div class="flex h-screen w-screen">
-<<<<<<< HEAD
     <Splitpanes horizontal :dbl-click-splitter="false">
       <Pane class="flex flex-1 overflow-auto">
         <Splitpanes vertical :dbl-click-splitter="false">
@@ -18,43 +17,12 @@
               </Pane>
               <Pane class="flex flex-1 overflow-auto">
                 <nuxt class="container" :hide-right-pane="hideRightPane" />
-=======
-    <Splitpanes horizontal class="hoppscotch-theme">
-      <Pane class="flex-1">
-        <Splitpanes vertical class="hoppscotch-theme">
-          <Pane
-            v-if="!hideNavigationPane"
-            style="width: auto"
-            class="overflow-y-auto bg-primaryLight flex items-stretch"
-          >
-            <AppSidenav />
-          </Pane>
-          <Pane class="flex-1">
-            <Splitpanes
-              horizontal
-              :push-other-panes="false"
-              class="hoppscotch-theme"
-            >
-              <Pane v-if="!zenMode" style="height: auto">
-                <AppHeader />
-              </Pane>
-              <Pane class="flex-1">
-                <Splitpanes vertical class="hoppscotch-theme">
-                  <Pane class="overflow-y-auto">
-                    <nuxt class="container" :hide-right-pane="hideRightPane" />
-                  </Pane>
-                </Splitpanes>
->>>>>>> ed91486d
               </Pane>
             </Splitpanes>
           </Pane>
         </Splitpanes>
       </Pane>
-<<<<<<< HEAD
       <Pane style="height: auto" class="overflow-auto">
-=======
-      <Pane style="height: auto" class="bg-primaryDark">
->>>>>>> ed91486d
         <div class="flex justify-between">
           <div>
             <ButtonSecondary
@@ -80,7 +48,6 @@
               @click.native="zenMode = !zenMode"
             />
           </div>
-<<<<<<< HEAD
           <div>
             <ButtonSecondary
               v-tippy="{ theme: 'tooltip' }"
@@ -90,15 +57,6 @@
               @click.native="hideRightPane = !hideRightPane"
             />
           </div>
-=======
-          <ButtonSecondary
-            v-tippy="{ theme: 'tooltip' }"
-            :title="hideRightPane ? $t('show_sidebar') : $t('hide_sidebar')"
-            icon="menu_open"
-            :class="['transform rotate-180', { ' rotate-0': hideRightPane }]"
-            @click.native="hideRightPane = !hideRightPane"
-          />
->>>>>>> ed91486d
         </div>
       </Pane>
     </Splitpanes>
