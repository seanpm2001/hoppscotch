{
  "name": "hoppscotch",
  "version": "1.12.0",
  "description": "Open source API development ecosystem",
  "author": "Hoppscotch (support@hoppscotch.io)",
  "private": true,
  "scripts": {
    "dev": "nuxt",
    "build": "nuxt build",
    "start": "nuxt start",
    "generate": "nuxt generate --modern",
    "analyze": "npx nuxt build -a",
    "lint:script": "eslint --ext .ts,.js,.vue --ignore-path .gitignore .",
    "lint:style": "stylelint **/*.{css,scss,vue} --ignore-path .gitignore",
    "lint": "npm run lint:script && npm run lint:style",
    "lintfix": "eslint --ext .ts,.js,.vue --ignore-path .gitignore . --fix",
    "test": "jest",
    "prepare": "husky install",
    "pre-commit": "lint-staged"
  },
  "lint-staged": {
    "*.{ts,js,vue}": "eslint",
    "*.{css,scss,vue}": "stylelint"
  },
  "dependencies": {
    "@apollo/client": "^3.4.5",
    "@nuxtjs/axios": "^5.13.6",
    "@nuxtjs/composition-api": "^0.26.0",
    "@nuxtjs/gtm": "^2.4.0",
    "@nuxtjs/robots": "^2.5.0",
    "@nuxtjs/sitemap": "^2.4.0",
    "@nuxtjs/toast": "^3.3.1",
    "ace-builds": "^1.4.12",
    "acorn": "^8.4.1",
    "acorn-walk": "^8.1.1",
    "core-js": "^3.16.0",
    "esprima": "^4.0.1",
<<<<<<< HEAD
    "firebase": "^8.8.1",
    "graphql": "^15.5.0",
=======
    "firebase": "^8.9.0",
    "graphql": "^15.5.1",
>>>>>>> 0e1900b3
    "graphql-language-service-interface": "^2.8.4",
    "json-loader": "^0.5.7",
    "lodash": "^4.17.21",
    "mustache": "^4.2.0",
    "node-interval-tree": "^1.3.3",
    "nuxt": "^2.15.7",
    "nuxt-i18n": "^6.28.1",
    "paho-mqtt": "^1.1.0",
    "rxjs": "^6.0.0",
    "socket.io-client": "^4.1.3",
    "socketio-wildcard": "^2.0.0",
    "splitpanes": "^2.3.8",
    "tern": "^0.24.3",
    "vue-apollo": "^3.0.7",
    "vue-cli-plugin-apollo": "^0.22.2",
    "vue-functional-data-merge": "^3.1.0",
    "vue-github-button": "^1.3.0",
    "vue-rx": "^6.2.0",
    "vue-tippy": "^4.10.2",
    "vuejs-auto-complete": "^0.9.0",
    "vuex-persist": "^3.1.3",
    "yargs-parser": "^20.2.9"
  },
  "devDependencies": {
    "@babel/core": "^7.15.0",
    "@babel/preset-env": "^7.15.0",
    "@commitlint/cli": "^13.1.0",
    "@commitlint/config-conventional": "^13.1.0",
    "@nuxt/types": "^2.15.7",
    "@nuxt/typescript-build": "^2.1.0",
    "@nuxtjs/color-mode": "^2.1.1",
    "@nuxtjs/dotenv": "^1.4.1",
    "@nuxtjs/eslint-config-typescript": "^6.0.1",
    "@nuxtjs/eslint-module": "^3.0.2",
    "@nuxtjs/google-analytics": "^2.4.0",
    "@nuxtjs/google-fonts": "^1.3.0",
    "@nuxtjs/pwa": "^3.3.5",
    "@nuxtjs/stylelint-module": "^4.0.0",
    "@nuxtjs/svg": "^0.1.12",
    "@testing-library/jest-dom": "^5.14.1",
<<<<<<< HEAD
    "@types/cookie": "^0.4.1",
    "@types/lodash": "^4.14.172",
    "@types/splitpanes": "^2.2.1",
=======
    "@types/lodash": "^4.14.172",
>>>>>>> 0e1900b3
    "@vue/test-utils": "^1.2.2",
    "babel-core": "^7.0.0-bridge.0",
    "babel-jest": "^27.0.6",
    "eslint": "^7.32.0",
    "eslint-config-prettier": "^8.1.0",
    "eslint-plugin-nuxt": ">=2.0.0",
    "eslint-plugin-prettier": "^3.3.1",
    "eslint-plugin-vue": "^7.15.1",
    "husky": "^7.0.1",
    "jest": "^27.0.6",
    "jest-serializer-vue": "^2.0.2",
    "lint-staged": "^11.1.2",
    "nuxt-windicss": "^1.2.2",
    "prettier": "^2.3.2",
    "pretty-quick": "^3.1.1",
    "raw-loader": "^4.0.2",
    "sass": "^1.37.5",
    "sass-loader": "^10.2.0",
    "stylelint": "^13.12.0",
    "stylelint-config-prettier": "^8.0.2",
    "stylelint-config-standard": "^22.0.0",
    "ts-jest": "^27.0.4",
    "typescript": "^4.3.5",
    "vue-jest": "^3.0.7",
    "worker-loader": "^3.0.8"
  }
}<|MERGE_RESOLUTION|>--- conflicted
+++ resolved
@@ -35,13 +35,8 @@
     "acorn-walk": "^8.1.1",
     "core-js": "^3.16.0",
     "esprima": "^4.0.1",
-<<<<<<< HEAD
     "firebase": "^8.8.1",
     "graphql": "^15.5.0",
-=======
-    "firebase": "^8.9.0",
-    "graphql": "^15.5.1",
->>>>>>> 0e1900b3
     "graphql-language-service-interface": "^2.8.4",
     "json-loader": "^0.5.7",
     "lodash": "^4.17.21",
@@ -82,13 +77,9 @@
     "@nuxtjs/stylelint-module": "^4.0.0",
     "@nuxtjs/svg": "^0.1.12",
     "@testing-library/jest-dom": "^5.14.1",
-<<<<<<< HEAD
     "@types/cookie": "^0.4.1",
     "@types/lodash": "^4.14.172",
     "@types/splitpanes": "^2.2.1",
-=======
-    "@types/lodash": "^4.14.172",
->>>>>>> 0e1900b3
     "@vue/test-utils": "^1.2.2",
     "babel-core": "^7.0.0-bridge.0",
     "babel-jest": "^27.0.6",
