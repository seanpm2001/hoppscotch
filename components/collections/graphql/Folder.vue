--- conflicted
+++ resolved
@@ -133,11 +133,7 @@
 
 <script lang="ts">
 import Vue from "vue"
-<<<<<<< HEAD
-import { removeGraphqlFolder } from "~/newstore/collections"
-=======
 import { removeGraphqlFolder, moveGraphqlRequest } from "~/newstore/collections"
->>>>>>> 5df5d59f
 
 export default Vue.extend({
   name: "Folder",
@@ -195,23 +191,7 @@
       const folderPath = dataTransfer.getData("folderPath")
       const requestIndex = dataTransfer.getData("requestIndex")
 
-<<<<<<< HEAD
-      // TODO: Discuss
-
-      this.$store.commit("postwoman/moveRequest", {
-        oldCollectionIndex,
-        newCollectionIndex: this.$props.collectionIndex,
-        newFolderIndex: this.$props.folderIndex,
-        newFolderName: this.$props.folder.name,
-        oldFolderIndex,
-        oldFolderName,
-        requestIndex,
-        flag,
-      })
-      // this.syncCollections()
-=======
       moveGraphqlRequest(folderPath, requestIndex, this.folderPath)
->>>>>>> 5df5d59f
     },
   },
 })
