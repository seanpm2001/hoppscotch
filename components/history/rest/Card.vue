<template>
  <div class="flex items-center group">
    <span
      class="
        font-mono font-bold
        flex
        justify-center
        items-center
        text-xs
        w-12
        mx-2
        truncate
        cursor-pointer
      "
      :class="entryStatus.className"
      data-testid="restore_history_entry"
      @click="$emit('use-entry')"
    >
      {{ entry.method }}
    </span>
    <span
      class="
        py-3
        cursor-pointer
        pr-2
        flex flex-1
        min-w-0
        text-xs
        group-hover:text-secondaryDark
        transition
        font-semibold
      "
      data-testid="restore_history_entry"
      @click="$emit('use-entry')"
    >
      <span class="truncate">
        {{ `${entry.url}${entry.path}` }}
      </span>
<<<<<<< HEAD
    </span>
    <ButtonSecondary
      v-tippy="{ theme: 'tooltip' }"
      icon="delete"
      :title="$t('delete')"
      class="group-hover:inline-flex hidden"
      color="red"
      data-testid="delete_history_entry"
      @click.native="$emit('delete-entry')"
    />
    <ButtonSecondary
      v-tippy="{ theme: 'tooltip' }"
      :title="!entry.star ? $t('add_star') : $t('remove_star')"
      :class="{ 'group-hover:inline-flex hidden': !entry.star }"
      :icon="entry.star ? 'star' : 'star_border'"
      color="yellow"
      data-testid="star_button"
      @click.native="$emit('toggle-star')"
    />
=======
      <li>
        <input
          :aria-label="$t('token_req_name')"
          type="text"
          readonly
          :value="entry.name"
          :placeholder="$t('empty_req_name')"
          class="input cursor-pointer text-sm bg-transparent"
          @click="$emit('use-entry')"
        />
      </li>
      <span>
        <button
          v-tooltip="{
            content: !entry.star ? $t('add_star') : $t('remove_star'),
          }"
          data-testid="star_button"
          class="icon button"
          :class="{ stared: entry.star }"
          @click="$emit('toggle-star')"
        >
          <i class="material-icons">
            {{ entry.star ? "star" : "star_border" }}
          </i>
        </button>
      </span>
      <!-- <li>
            <button
              class="icon button"
              v-tooltip="{
                content: !entry.usesScripts
                  ? 'No pre-request script'
                  : 'Used pre-request script'
              }"
            >
              <i class="material-icons">
                {{ !entry.usesScripts ? "http" : "code" }}
              </i>
            </button>
          </li> -->
      <v-popover>
        <button v-tooltip="$t('options')" class="tooltip-target icon button">
          <i class="material-icons">more_vert</i>
        </button>
        <template #popover>
          <div>
            <button
              v-close-popover
              data-testid="restore_history_entry"
              class="icon button"
              :aria-label="$t('edit')"
              @click="$emit('use-entry')"
            >
              <i class="material-icons">restore</i>
              <span>{{ $t("restore") }}</span>
            </button>
          </div>
          <div>
            <button
              v-close-popover
              data-testid="delete_history_entry"
              class="icon button"
              :aria-label="$t('delete')"
              @click="$emit('delete-entry')"
            >
              <i class="material-icons">delete</i>
              <span>{{ $t("delete") }}</span>
            </button>
          </div>
        </template>
      </v-popover>
    </div>
    <div class="show-on-large-screen">
      <li>
        <input
          :aria-label="$t('url')"
          type="text"
          readonly
          :value="`${entry.url}${entry.path}`"
          :placeholder="$t('no_url')"
          class="input pt-0 mt-0 text-sm bg-transparent text-secondaryLight"
        />
      </li>
    </div>
    <transition name="fade">
      <div v-if="showMore" class="show-on-large-screen">
        <li>
          <input
            v-tooltip="entry.date"
            :aria-label="$t('time')"
            type="text"
            readonly
            :value="entry.time"
            class="input pt-0 mt-0 text-sm bg-transparent text-secondaryLight"
          />
        </li>
        <li>
          <input
            :aria-label="$t('duration')"
            type="text"
            readonly
            :value="duration"
            class="input pt-0 mt-0 text-sm bg-transparent text-secondaryLight"
          />
        </li>
        <!-- <li>
          <input class="input"
            :aria-label="$t('prerequest_script')"
            type="text"
            readonly
            :value="entry.preRequestScript"
            :placeholder="$t('no_prerequest_script')"
            class="pt-0 mt-0 text-sm bg-transparent text-secondaryLight"
          />
        </li> -->
      </div>
    </transition>
>>>>>>> c302f7e1
  </div>
</template>

<script>
import findStatusGroup from "~/helpers/findStatusGroup"

export default {
  props: {
    entry: { type: Object, default: () => {} },
    showMore: Boolean,
  },
  computed: {
    duration() {
      const { duration } = this.entry
      return duration > 0
        ? `${this.$t("duration")}: ${duration}ms`
        : this.$t("no_duration")
    },
    entryStatus() {
      const foundStatusGroup = findStatusGroup(this.entry.status)
      return (
        foundStatusGroup || {
          className: "",
        }
      )
    },
  },
}
</script><|MERGE_RESOLUTION|>--- conflicted
+++ resolved
@@ -14,6 +14,7 @@
       "
       :class="entryStatus.className"
       data-testid="restore_history_entry"
+      :title="duration"
       @click="$emit('use-entry')"
     >
       {{ entry.method }}
@@ -31,12 +32,12 @@
         font-semibold
       "
       data-testid="restore_history_entry"
+      :title="duration"
       @click="$emit('use-entry')"
     >
       <span class="truncate">
         {{ `${entry.url}${entry.path}` }}
       </span>
-<<<<<<< HEAD
     </span>
     <ButtonSecondary
       v-tippy="{ theme: 'tooltip' }"
@@ -56,125 +57,6 @@
       data-testid="star_button"
       @click.native="$emit('toggle-star')"
     />
-=======
-      <li>
-        <input
-          :aria-label="$t('token_req_name')"
-          type="text"
-          readonly
-          :value="entry.name"
-          :placeholder="$t('empty_req_name')"
-          class="input cursor-pointer text-sm bg-transparent"
-          @click="$emit('use-entry')"
-        />
-      </li>
-      <span>
-        <button
-          v-tooltip="{
-            content: !entry.star ? $t('add_star') : $t('remove_star'),
-          }"
-          data-testid="star_button"
-          class="icon button"
-          :class="{ stared: entry.star }"
-          @click="$emit('toggle-star')"
-        >
-          <i class="material-icons">
-            {{ entry.star ? "star" : "star_border" }}
-          </i>
-        </button>
-      </span>
-      <!-- <li>
-            <button
-              class="icon button"
-              v-tooltip="{
-                content: !entry.usesScripts
-                  ? 'No pre-request script'
-                  : 'Used pre-request script'
-              }"
-            >
-              <i class="material-icons">
-                {{ !entry.usesScripts ? "http" : "code" }}
-              </i>
-            </button>
-          </li> -->
-      <v-popover>
-        <button v-tooltip="$t('options')" class="tooltip-target icon button">
-          <i class="material-icons">more_vert</i>
-        </button>
-        <template #popover>
-          <div>
-            <button
-              v-close-popover
-              data-testid="restore_history_entry"
-              class="icon button"
-              :aria-label="$t('edit')"
-              @click="$emit('use-entry')"
-            >
-              <i class="material-icons">restore</i>
-              <span>{{ $t("restore") }}</span>
-            </button>
-          </div>
-          <div>
-            <button
-              v-close-popover
-              data-testid="delete_history_entry"
-              class="icon button"
-              :aria-label="$t('delete')"
-              @click="$emit('delete-entry')"
-            >
-              <i class="material-icons">delete</i>
-              <span>{{ $t("delete") }}</span>
-            </button>
-          </div>
-        </template>
-      </v-popover>
-    </div>
-    <div class="show-on-large-screen">
-      <li>
-        <input
-          :aria-label="$t('url')"
-          type="text"
-          readonly
-          :value="`${entry.url}${entry.path}`"
-          :placeholder="$t('no_url')"
-          class="input pt-0 mt-0 text-sm bg-transparent text-secondaryLight"
-        />
-      </li>
-    </div>
-    <transition name="fade">
-      <div v-if="showMore" class="show-on-large-screen">
-        <li>
-          <input
-            v-tooltip="entry.date"
-            :aria-label="$t('time')"
-            type="text"
-            readonly
-            :value="entry.time"
-            class="input pt-0 mt-0 text-sm bg-transparent text-secondaryLight"
-          />
-        </li>
-        <li>
-          <input
-            :aria-label="$t('duration')"
-            type="text"
-            readonly
-            :value="duration"
-            class="input pt-0 mt-0 text-sm bg-transparent text-secondaryLight"
-          />
-        </li>
-        <!-- <li>
-          <input class="input"
-            :aria-label="$t('prerequest_script')"
-            type="text"
-            readonly
-            :value="entry.preRequestScript"
-            :placeholder="$t('no_prerequest_script')"
-            class="pt-0 mt-0 text-sm bg-transparent text-secondaryLight"
-          />
-        </li> -->
-      </div>
-    </transition>
->>>>>>> c302f7e1
   </div>
 </template>
 
