--- conflicted
+++ resolved
@@ -8,15 +8,10 @@
 export const safeParseJSON = (str: string): O.Option<object> =>
   O.tryCatch(() => JSON.parse(str))
 
-<<<<<<< HEAD
-export const prettyPrintStringifyJSON = (jsonObject: any): O.Option<string> =>
-  O.tryCatch(() => JSON.stringify(jsonObject, null, "\t"))
-=======
 /**
  * Generates a prettified JSON representation of an object
  * @param obj The object to get the representation of
  * @returns The prettified JSON string of the object
  */
 export const prettyPrintJSON = (obj: unknown): O.Option<string> =>
-  O.tryCatch(() => JSON.stringify(obj, null, "\t"))
->>>>>>> a3d92c86
+  O.tryCatch(() => JSON.stringify(obj, null, "\t"))