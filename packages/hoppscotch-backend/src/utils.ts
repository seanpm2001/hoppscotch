--- conflicted
+++ resolved
@@ -7,15 +7,11 @@
 import * as E from 'fp-ts/Either';
 import { User } from './user/user.model';
 import * as A from 'fp-ts/Array';
-<<<<<<< HEAD
-import * as E from 'fp-ts/Either';
 import { AuthErrorHandler } from './types/AuthErrorHandler';
 import { AuthTokens } from './types/AuthTokens';
 import { Response } from 'express';
 import { DateTime } from 'luxon';
-=======
 import { JSON_INVALID } from './errors';
->>>>>>> 648637a1
 
 /**
  * A workaround to throw an exception in an expression.
@@ -129,7 +125,6 @@
   );
 
 /**
-<<<<<<< HEAD
  * Checks to see if the email is valid or not
  * @param email The email
  * @see https://emailregex.com/ for information on email regex
@@ -180,7 +175,8 @@
     res.status(HttpStatus.OK).redirect(process.env.REDIRECT_URL);
   } else res.status(HttpStatus.OK).send();
 };
-=======
+
+/*
  * String to JSON parser
  * @param {str} str The string to parse
  * @returns {E.Right<T> | E.Left<"json_invalid">} An Either of the parsed JSON
@@ -193,5 +189,4 @@
   } catch (err) {
     return E.left(JSON_INVALID);
   }
-}
->>>>>>> 648637a1
+}